package cachet

import (
	"fmt"
)

const (
	// MetricsViewLastHour means "Default view: Last Hour"
	MetricsViewLastHour = 0
	// MetricsViewLast12Hours means "Default view: Last 12 Hours"
	MetricsViewLast12Hours = 1
	// MetricsViewLastWeek means "Default view: Week"
	MetricsViewLastWeek = 2
	// MetricsViewLastMonth means "Default view: Month"
	MetricsViewLastMonth = 3

	// MetricsCalculationSum means "Calculation of Metrics: Sum"
	MetricsCalculationSum = 0
	// MetricsCalculationAverage means "Calculation of Metrics: Average"
	MetricsCalculationAverage = 1

	// MetricsVisibilityLoggedIn means "Visibility: Visible to authenticated users"
	MetricsVisibilityLoggedIn = 0
	// MetricsVisibilityPublic means "Visibility: Visible to everybody"
	MetricsVisibilityPublic = 1
	// MetricsVisibilityHidden means "Visibility: Always hidden"
	MetricsVisibilityHidden = 2

	// MetricsNoDisplayChart means to not display chart in Status Page
	MetricsNoDisplayChart = 0
	// MetricsDisplayChart means to display chart in Status Page
	MetricsDisplayChart = 1
)

// MetricsService contains REST endpoints that belongs to cachet metrics.
type MetricsService struct {
	client *Client
}

// Metric entity reflects one single metric
type Metric struct {
	ID              int    `json:"id,omitempty"`
	Name            string `json:"name,omitempty"`
	Suffix          string `json:"suffix,omitempty"`
	Description     string `json:"description,omitempty"`
	DefaultValue    int    `json:"default_value"`
	CalcType        int    `json:"calc_type,omitempty"`
	DisplayChart    bool   `json:"display_chart,omitempty"`
	Places          int    `json:"places,omitempty"`
	DefaultView     int    `json:"default_view,omitempty"`
	Threshold       int    `json:"threshold,omitempty"`
	Order           int    `json:"order,omitempty"`
	Visible         int    `json:"visible,omitemtpy"`
	CreatedAt       string `json:"created_at,omitempty"`
	UpdatedAt       string `json:"updated_at,omitempty"`
	DefaultViewName string `json:"default_view_name,omitempty"`
}

// Point is a single point in a Metric
type Point struct {
	ID              int    `json:"id,omitempty"`
	MetricID        int    `json:"metric_id,omitempty"`
	Value           int    `json:"value,omitempty"`
	CreatedAt       string `json:"created_at,omitempty"`
	UpdatedAt       string `json:"updated_at,omitempty"`
	Counter         int    `json:"counter,omitempty"`
	CalculatedValue int    `json:"calculated_value,omitempty"`
}

// MetricResponse reflects the response of /metric call
type MetricResponse struct {
	Meta    Meta     `json:"meta,omitempty"`
	Metrics []Metric `json:"data,omitempty"`
}

// metricAPIResponse is an internal type to hide
// some the "data" nested level from the API.
// Some calls (e.g. Get or Create) return the metric in the "data" key.
type metricAPIResponse struct {
	Data *Metric `json:"data"`
}

// metricPointsAPIResponse is an internal type to hide
// some the "data" nested level from the API.
// Some calls (e.g. Get or Create) return the metric points in the "data" key.
type metricPointsAPIResponse struct {
	Data *[]Point `json:"data"`
}

// metricPointAPIResponse is an internal type to hide
// some the "data" nested level from the API.
// Some calls (e.g. Get or Create) return the metric point in the "data" key.
type metricPointAPIResponse struct {
	Data *Point `json:"data"`
}

// GetAll returns all metrics that have been setup.
//
<<<<<<< HEAD
// Docs: https://docs.cachethq.io/reference#get-metrics
func (s *MetricsService) GetAll() (*MetricResponse, *Response, error) {
=======
// Docs: https://docs.cachethq.io/docs/get-metrics
func (s *MetricsService) GetAll(opt *ListOptions) (*MetricResponse, *Response, error) {
>>>>>>> 22161fe5
	u := "api/v1/metrics"
	v := new(MetricResponse)

	u, err := addOptions(u, opt)
	if err != nil {
		return nil, nil, err
	}

	resp, err := s.client.Call("GET", u, nil, v)
	return v, resp, err
}

// Get returns a single metric, without points.
//
// Docs: https://docs.cachethq.io/reference#get-a-metric
func (s *MetricsService) Get(id int) (*Metric, *Response, error) {
	u := fmt.Sprintf("api/v1/metrics/%d", id)
	v := new(metricAPIResponse)

	resp, err := s.client.Call("GET", u, nil, v)
	return v.Data, resp, err
}

// Create a new metric.
//
// Docs: https://docs.cachethq.io/reference#metrics
func (s *MetricsService) Create(m *Metric) (*Metric, *Response, error) {
	u := "api/v1/metrics"
	v := new(metricAPIResponse)

	resp, err := s.client.Call("POST", u, m, v)
	return v.Data, resp, err
}

// Delete a metric.
//
// Docs: https://docs.cachethq.io/reference#delete-a-metric
func (s *MetricsService) Delete(id int) (*Response, error) {
	u := fmt.Sprintf("api/v1/metrics/%d", id)

	resp, err := s.client.Call("DELETE", u, nil, nil)
	return resp, err
}

// GetPoints return a list of metric points.
//
// Docs: https://docs.cachethq.io/reference#get-metric-points
func (s *MetricsService) GetPoints(id int) (*[]Point, *Response, error) {
	u := fmt.Sprintf("api/v1/metrics/%d/points", id)
	v := new(metricPointsAPIResponse)

	resp, err := s.client.Call("GET", u, nil, v)
	return v.Data, resp, err
}

// AddPoint adds a metric point to a given metric.
//
// Docs: https://docs.cachethq.io/reference#post-metric-points
func (s *MetricsService) AddPoint(id int, value int, timestamp string) (*Point, *Response, error) {
	u := fmt.Sprintf("api/v1/metrics/%d/points", id)
	v := new(metricPointAPIResponse)

	p := struct {
		Value     int    `json:"value"`
		Timestamp string `json:"timestamp"`
	}{
		Value:     value,
		Timestamp: timestamp,
	}

	resp, err := s.client.Call("POST", u, p, v)
	return v.Data, resp, err
}

// DeletePoint deletes a metric point.
//
// Docs: https://docs.cachethq.io/reference#delete-a-metric-point
func (s *MetricsService) DeletePoint(id, pointID int) (*Response, error) {
	u := fmt.Sprintf("api/v1/metrics/%d/points/%d", id, pointID)

	resp, err := s.client.Call("DELETE", u, nil, nil)
	return resp, err
}<|MERGE_RESOLUTION|>--- conflicted
+++ resolved
@@ -73,6 +73,11 @@
 	Metrics []Metric `json:"data,omitempty"`
 }
 
+// MetricQueryParams contains fields to filter returned results
+type MetricQueryParams struct {
+	QueryOptions
+}
+
 // metricAPIResponse is an internal type to hide
 // some the "data" nested level from the API.
 // Some calls (e.g. Get or Create) return the metric in the "data" key.
@@ -96,17 +101,12 @@
 
 // GetAll returns all metrics that have been setup.
 //
-<<<<<<< HEAD
 // Docs: https://docs.cachethq.io/reference#get-metrics
-func (s *MetricsService) GetAll() (*MetricResponse, *Response, error) {
-=======
-// Docs: https://docs.cachethq.io/docs/get-metrics
-func (s *MetricsService) GetAll(opt *ListOptions) (*MetricResponse, *Response, error) {
->>>>>>> 22161fe5
+func (s *MetricsService) GetAll(filter *MetricQueryParams) (*MetricResponse, *Response, error) {
 	u := "api/v1/metrics"
 	v := new(MetricResponse)
 
-	u, err := addOptions(u, opt)
+	u, err := addOptions(u, filter)
 	if err != nil {
 		return nil, nil, err
 	}
