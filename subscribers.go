package cachet

import (
	"fmt"
)

// SubscribersService contains REST endpoints that belongs to cachet subscribers.
type SubscribersService struct {
	client *Client
}

// Subscriber entity reflects one single subscriber
type Subscriber struct {
	ID         int    `json:"id,omitempty"`
	Email      string `json:"email,omitempty"`
	VerifyCode string `json:"verify_code,omitempty"`
	VerifiedAt string `json:"verified_at,omitempty"`
	CreatedAt  string `json:"created_at,omitempty"`
	UpdatedAt  string `json:"updated_at,omitempty"`
}

// SubscriberResponse reflects the response of /subscribers call
type SubscriberResponse struct {
	Meta        Meta         `json:"meta,omitempty"`
	Subscribers []Subscriber `json:"data,omitempty"`
}

// subscriberApiResponse is an internal type to hide
// some the "data" nested level from the API.
// Some calls (e.g. Get or Create) return the subscriber in the "data" key.
type subscriberAPIResponse struct {
	Data *Subscriber `json:"data"`
}

// GetAll returns all subscribers.
//
<<<<<<< HEAD
// Docs: https://docs.cachethq.io/reference#get-subscribers
func (s *SubscribersService) GetAll() (*SubscriberResponse, *Response, error) {
=======
// Docs: https://docs.cachethq.io/docs/get-subscribers
func (s *SubscribersService) GetAll(opt *ListOptions) (*SubscriberResponse, *Response, error) {
>>>>>>> 22161fe5
	u := "api/v1/subscribers"
	v := new(SubscriberResponse)

	u, err := addOptions(u, opt)
	if err != nil {
		return nil, nil, err
	}

	resp, err := s.client.Call("GET", u, nil, v)
	return v, resp, err
}

// Create a new subscriber.
//
// Docs: https://docs.cachethq.io/reference#subscribers
func (s *SubscribersService) Create(email string, verify int) (*Subscriber, *Response, error) {
	u := "api/v1/subscribers"
	v := new(subscriberAPIResponse)

	c := struct {
		Email  string `json:"email"`
		Verify int    `json:"verify"`
	}{
		Email:  email,
		Verify: verify,
	}

	resp, err := s.client.Call("POST", u, c, v)
	return v.Data, resp, err
}

// Delete a subscriber.
//
// Docs: https://docs.cachethq.io/reference#delete-subscriber
func (s *SubscribersService) Delete(id int) (*Response, error) {
	u := fmt.Sprintf("api/v1/subscribers/%d", id)

	resp, err := s.client.Call("DELETE", u, nil, nil)
	return resp, err
}<|MERGE_RESOLUTION|>--- conflicted
+++ resolved
@@ -25,6 +25,11 @@
 	Subscribers []Subscriber `json:"data,omitempty"`
 }
 
+// SubscribersQueryParams contains fields to filter returned results
+type SubscribersQueryParams struct {
+	QueryOptions
+}
+
 // subscriberApiResponse is an internal type to hide
 // some the "data" nested level from the API.
 // Some calls (e.g. Get or Create) return the subscriber in the "data" key.
@@ -34,17 +39,12 @@
 
 // GetAll returns all subscribers.
 //
-<<<<<<< HEAD
 // Docs: https://docs.cachethq.io/reference#get-subscribers
-func (s *SubscribersService) GetAll() (*SubscriberResponse, *Response, error) {
-=======
-// Docs: https://docs.cachethq.io/docs/get-subscribers
-func (s *SubscribersService) GetAll(opt *ListOptions) (*SubscriberResponse, *Response, error) {
->>>>>>> 22161fe5
+func (s *SubscribersService) GetAll(filter *SubscribersQueryParams) (*SubscriberResponse, *Response, error) {
 	u := "api/v1/subscribers"
 	v := new(SubscriberResponse)
 
-	u, err := addOptions(u, opt)
+	u, err := addOptions(u, filter)
 	if err != nil {
 		return nil, nil, err
 	}
